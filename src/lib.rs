--- conflicted
+++ resolved
@@ -756,7 +756,6 @@
         self
     }
 
-<<<<<<< HEAD
     /// Get handle to the Capture context's internal Win32 event semaphore.
     ///
     /// # Safety
@@ -766,14 +765,14 @@
     #[cfg(windows)]
     pub unsafe fn get_event(&self) -> HANDLE {
         raw::pcap_getevent(self.handle.as_ptr())
-=======
+    }
+
     fn into_state<S: State + ?Sized>(self) -> Capture<S> {
         Capture {
             nonblock: self.nonblock,
             handle: self.handle,
             _marker: PhantomData::<S>::default(),
         }
->>>>>>> 327bb1ac
     }
 
     fn check_err(&self, success: bool) -> Result<(), Error> {
